--- conflicted
+++ resolved
@@ -5,16 +5,6 @@
 
   defmacro __using__(_) do
     quote do
-<<<<<<< HEAD
-      @separator          ?,
-      @newline            ?\n
-      @carriage_return    ?\r
-      @delimiter          << @carriage_return :: utf8 >> <> << @newline :: utf8 >>
-      @double_quote       ?"
-      @escape_max_lines   1000
-      @replacement        nil
-      @force_quotes       false
-=======
       @separator ?,
       @newline ?\n
       @carriage_return ?\r
@@ -22,7 +12,7 @@
       @double_quote ?"
       @escape_max_lines 1000
       @replacement nil
->>>>>>> ff96571e
+      @force_quotes true
     end
   end
 
